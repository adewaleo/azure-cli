--- conflicted
+++ resolved
@@ -1,11 +1,8 @@
 from os import environ
 
 from azure.cli.commands import (COMMON_PARAMETERS as GLOBAL_COMMON_PARAMETERS, extend_parameter)
-<<<<<<< HEAD
 from azure.cli.commands._command_creation import get_mgmt_service_client, get_data_service_client
-=======
 from azure.cli.commands._validators import validate_key_value_pairs
->>>>>>> bcc237da
 from azure.cli._locale import L
 
 from azure.mgmt.storage import StorageManagementClient, StorageManagementClientConfiguration
@@ -232,15 +229,6 @@
                   'of request.'),
         'type': validate_datetime_as_string
     },
-<<<<<<< HEAD
-    'tags' : {
-        'name': '--tags',
-        'metavar': 'TAGS',
-        'help': L('individual and/or key/value pair tags in "a=b;c" format'),
-        'type': validate_tags
-    },
-=======
->>>>>>> bcc237da
     'timeout': {
         'name': '--timeout',
         'help': L('timeout in seconds'),
