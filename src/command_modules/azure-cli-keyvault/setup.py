#!/usr/bin/env python

# --------------------------------------------------------------------------------------------
# Copyright (c) Microsoft Corporation. All rights reserved.
# Licensed under the MIT License. See License.txt in the project root for license information.
# --------------------------------------------------------------------------------------------


from codecs import open
from setuptools import setup
try:
    from azure_bdist_wheel import cmdclass
except ImportError:
    from distutils import log as logger
    logger.warn("Wheel is not available, disabling bdist_wheel hook")
    cmdclass = {}

VERSION = "2.2.2"

# The full list of classifiers is available at
# https://pypi.python.org/pypi?%3Aaction=list_classifiers
CLASSIFIERS = [
    'Development Status :: 4 - Beta',
    'Intended Audience :: Developers',
    'Intended Audience :: System Administrators',
    'Programming Language :: Python',
    'Programming Language :: Python :: 2',
    'Programming Language :: Python :: 2.7',
    'Programming Language :: Python :: 3',
    'Programming Language :: Python :: 3.4',
    'Programming Language :: Python :: 3.5',
    'Programming Language :: Python :: 3.6',
    'License :: OSI Approved :: MIT License',
]

DEPENDENCIES = [
<<<<<<< HEAD
    'azure-mgmt-keyvault==1.1.0',
    'azure-keyvault==1.1.0',
=======
    'azure-mgmt-keyvault==0.40.0',
    'azure-keyvault==0.3.7',
    'azure-graphrbac==0.40.0',
>>>>>>> 0a3e7444
    'azure-cli-core',
    'pyOpenSSL'
]

with open('README.rst', 'r', encoding='utf-8') as f:
    README = f.read()
with open('HISTORY.rst', 'r', encoding='utf-8') as f:
    HISTORY = f.read()

setup(
    name='azure-cli-keyvault',
    version=VERSION,
    description='Microsoft Azure Command-Line Tools Keyvault Command Module',
    long_description=README + '\n\n' + HISTORY,
    license='MIT',
    author='Microsoft Corporation',
    author_email='azpycli@microsoft.com',
    url='https://github.com/Azure/azure-cli',
    classifiers=CLASSIFIERS,
    packages=[
        'azure',
        'azure.cli',
        'azure.cli.command_modules',
        'azure.cli.command_modules.keyvault'
    ],
    install_requires=DEPENDENCIES,
    cmdclass=cmdclass,
)<|MERGE_RESOLUTION|>--- conflicted
+++ resolved
@@ -34,14 +34,9 @@
 ]
 
 DEPENDENCIES = [
-<<<<<<< HEAD
     'azure-mgmt-keyvault==1.1.0',
     'azure-keyvault==1.1.0',
-=======
-    'azure-mgmt-keyvault==0.40.0',
-    'azure-keyvault==0.3.7',
     'azure-graphrbac==0.40.0',
->>>>>>> 0a3e7444
     'azure-cli-core',
     'pyOpenSSL'
 ]
