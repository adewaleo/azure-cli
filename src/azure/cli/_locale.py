--- conflicted
+++ resolved
@@ -9,7 +9,7 @@
 
 def install(locale_dir):
     mapping = []
-
+    
     with codecs_open(os.path.join(locale_dir, "messages.txt"), 'r', encoding='utf-8-sig') as f:
         for i in f:
             if not i or i.startswith('#') or not i.strip():
@@ -18,25 +18,14 @@
                 mapping.append((i[5:].strip(), None))
             else:
                 mapping[-1] = (mapping[-1][0], i.strip())
-<<<<<<< HEAD
     
-    translations = dict(mapping)
-    def _(key):
-        # no warning for unlocalized strings right now because we are currently not localizing
-        return translations.get(key) or key
-    _.locale_dir = locale_dir
-    
-    __builtins__['_'] = _
-=======
-
     globals()['_translations'] = dict(mapping)
     globals()['_locale_dir'] = locale_dir
->>>>>>> 05803c47
 
 def get_file(name):
     try:
         src = _locale_dir
     except (NameError, AttributeError):
         raise RuntimeError("localizations not installed")
-
+    
     return os.path.join(src, name)