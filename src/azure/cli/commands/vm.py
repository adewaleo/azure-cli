from .._locale import L
from azure.mgmt.compute import ComputeManagementClient, ComputeManagementClientConfiguration
from azure.mgmt.compute.operations import (AvailabilitySetsOperations,
                                           VirtualMachineExtensionImagesOperations,
                                           VirtualMachineExtensionsOperations,
                                           VirtualMachineImagesOperations,
                                           UsageOperations,
                                           VirtualMachineSizesOperations,
                                           VirtualMachinesOperations,
                                           VirtualMachineScaleSetsOperations,
                                           VirtualMachineScaleSetVMsOperations)

from ._command_creation import get_service_client
from ..commands._auto_command import build_operation, LongRunningOperation

def _compute_client_factory():
    return get_service_client(ComputeManagementClient, ComputeManagementClientConfiguration)

# pylint: disable=line-too-long
build_operation("vm",
                "availabilityset",
                "availability_sets",
                _compute_client_factory,
                [
                    (AvailabilitySetsOperations.delete, None),
                    (AvailabilitySetsOperations.get, 'AvailabilitySet'),
                    (AvailabilitySetsOperations.list, '[AvailabilitySet]'),
                    (AvailabilitySetsOperations.list_available_sizes, '[VirtualMachineSize]')
                ])


build_operation("vm",
                "machineextensionimages",
                "virtual_machine_extension_images",
                _compute_client_factory,
                [
                    (VirtualMachineExtensionImagesOperations.get, 'VirtualMachineExtensionImage'),
                    (VirtualMachineExtensionImagesOperations.list_types, '[VirtualMachineImageResource]'),
                    (VirtualMachineExtensionImagesOperations.list_versions, '[VirtualMachineImageResource]'),
                ])

build_operation("vm",
                "extensions",
                "virtual_machine_extensions",
                _compute_client_factory,
                [
                    (VirtualMachineExtensionsOperations.delete, None),
                    (VirtualMachineExtensionsOperations.get, 'VirtualMachineExtension'),
                ])

build_operation("vm",
                "image",
                "virtual_machine_images",
                _compute_client_factory,
                [
                    (VirtualMachineImagesOperations.get, 'VirtualMachineImage'),
                    (VirtualMachineImagesOperations.list, '[VirtualMachineImageResource]'),
                    (VirtualMachineImagesOperations.list_offers, '[VirtualMachineImageResource]'),
                    (VirtualMachineImagesOperations.list_publishers, '[VirtualMachineImageResource]'),
                    (VirtualMachineImagesOperations.list_skus, '[VirtualMachineImageResource]'),
                ])

build_operation("vm",
                "usage",
                "usage",
                _compute_client_factory,
                [
                    (UsageOperations.list, '[Usage]'),
                ])

build_operation("vm",
                "size",
                "virtual_machine_sizes",
                _compute_client_factory,
                [
                    (VirtualMachineSizesOperations.list, '[VirtualMachineSize]'),
                ])

<<<<<<< HEAD
_auto_command.operation_builder("vm",
                                "",
                                "virtual_machines",
                                _compute_client_factory,
                                [
                                    (VirtualMachinesOperations.delete, None),
                                    (VirtualMachinesOperations.deallocate, None),
                                    (VirtualMachinesOperations.generalize, None),
                                    (VirtualMachinesOperations.get, 'VirtualMachine'),
                                    (VirtualMachinesOperations.list, '[VirtualMachine]'),
                                    (VirtualMachinesOperations.list_all, '[VirtualMachine]'),
                                    (VirtualMachinesOperations.list_available_sizes, '[VirtualMachineSize]'),
                                    (VirtualMachinesOperations.power_off, None),
                                    (VirtualMachinesOperations.restart, None),
                                    (VirtualMachinesOperations.start, _auto_command.LongRunningOperation('Starting VM', 'VM Started')),
                                ])
=======
build_operation("vm",
                "",
                "virtual_machines",
                _compute_client_factory,
                [
                    (VirtualMachinesOperations.delete, None),
                    (VirtualMachinesOperations.deallocate, None),
                    (VirtualMachinesOperations.generalize, None),
                    (VirtualMachinesOperations.get, 'VirtualMachine'),
                    (VirtualMachinesOperations.list, '[VirtualMachine]'),
                    (VirtualMachinesOperations.list_all, '[VirtualMachine]'),
                    (VirtualMachinesOperations.list_available_sizes, '[VirtualMachineSize]'),
                    (VirtualMachinesOperations.power_off, None),
                    (VirtualMachinesOperations.restart, None),
                    (VirtualMachinesOperations.start, LongRunningOperation(L('Starting VM'), L('VM Started'))),
                ])
>>>>>>> 4c6afc56

build_operation("vm",
                "scaleset",
                "virtual_machine_scale_sets",
                _compute_client_factory,
                [
                    (VirtualMachineScaleSetsOperations.deallocate, None),
                    (VirtualMachineScaleSetsOperations.delete, None),
                    (VirtualMachineScaleSetsOperations.get, 'VirtualMachineScaleSet'),
                    (VirtualMachineScaleSetsOperations.delete_instances, None),
                    (VirtualMachineScaleSetsOperations.get_instance_view, 'VirtualMachineScaleSetInstanceView'),
                    (VirtualMachineScaleSetsOperations.list, '[VirtualMachineScaleSet]'),
                    (VirtualMachineScaleSetsOperations.list_all, '[VirtualMachineScaleSet]'),
                    (VirtualMachineScaleSetsOperations.list_skus, '[VirtualMachineScaleSet]'),
                    (VirtualMachineScaleSetsOperations.power_off, None),
                    (VirtualMachineScaleSetsOperations.restart, None),
                    (VirtualMachineScaleSetsOperations.start, None),
                    (VirtualMachineScaleSetsOperations.update_instances, None),
                ])

build_operation("vm",
                "vmscaleset",
                "virtual_machine_scale_set_vms",
                _compute_client_factory,
                [
                    (VirtualMachineScaleSetVMsOperations.deallocate, None),
                    (VirtualMachineScaleSetVMsOperations.delete, None),
                    (VirtualMachineScaleSetVMsOperations.get, None),
                    (VirtualMachineScaleSetVMsOperations.get_instance_view, 'VirtualMachineScaleSetVMInstanceView'),
                    (VirtualMachineScaleSetVMsOperations.list, '[VirtualMachineScaleSetVM]'),
                    (VirtualMachineScaleSetVMsOperations.power_off, None),
                    (VirtualMachineScaleSetVMsOperations.restart, None),
                    (VirtualMachineScaleSetVMsOperations.start, None),
                ])<|MERGE_RESOLUTION|>--- conflicted
+++ resolved
@@ -18,66 +18,65 @@
 
 # pylint: disable=line-too-long
 build_operation("vm",
-                "availabilityset",
-                "availability_sets",
-                _compute_client_factory,
-                [
-                    (AvailabilitySetsOperations.delete, None),
-                    (AvailabilitySetsOperations.get, 'AvailabilitySet'),
-                    (AvailabilitySetsOperations.list, '[AvailabilitySet]'),
-                    (AvailabilitySetsOperations.list_available_sizes, '[VirtualMachineSize]')
-                ])
+                                "availabilityset",
+                                "availability_sets",
+                                _compute_client_factory,
+                                [
+                                    (AvailabilitySetsOperations.delete, None),
+                                    (AvailabilitySetsOperations.get, 'AvailabilitySet'),
+                                    (AvailabilitySetsOperations.list, '[AvailabilitySet]'),
+                                    (AvailabilitySetsOperations.list_available_sizes, '[VirtualMachineSize]')
+                                ])
 
 
 build_operation("vm",
-                "machineextensionimages",
-                "virtual_machine_extension_images",
-                _compute_client_factory,
-                [
-                    (VirtualMachineExtensionImagesOperations.get, 'VirtualMachineExtensionImage'),
-                    (VirtualMachineExtensionImagesOperations.list_types, '[VirtualMachineImageResource]'),
-                    (VirtualMachineExtensionImagesOperations.list_versions, '[VirtualMachineImageResource]'),
-                ])
+                                "machineextensionimages",
+                                "virtual_machine_extension_images",
+                                _compute_client_factory,
+                                [
+                                    (VirtualMachineExtensionImagesOperations.get, 'VirtualMachineExtensionImage'),
+                                    (VirtualMachineExtensionImagesOperations.list_types, '[VirtualMachineImageResource]'),
+                                    (VirtualMachineExtensionImagesOperations.list_versions, '[VirtualMachineImageResource]'),
+                                ])
 
 build_operation("vm",
-                "extensions",
-                "virtual_machine_extensions",
-                _compute_client_factory,
-                [
-                    (VirtualMachineExtensionsOperations.delete, None),
-                    (VirtualMachineExtensionsOperations.get, 'VirtualMachineExtension'),
-                ])
+                                "extensions",
+                                "virtual_machine_extensions",
+                                _compute_client_factory,
+                                [
+                                    (VirtualMachineExtensionsOperations.delete, None),
+                                    (VirtualMachineExtensionsOperations.get, 'VirtualMachineExtension'),
+                                ])
 
 build_operation("vm",
-                "image",
-                "virtual_machine_images",
-                _compute_client_factory,
-                [
-                    (VirtualMachineImagesOperations.get, 'VirtualMachineImage'),
-                    (VirtualMachineImagesOperations.list, '[VirtualMachineImageResource]'),
-                    (VirtualMachineImagesOperations.list_offers, '[VirtualMachineImageResource]'),
-                    (VirtualMachineImagesOperations.list_publishers, '[VirtualMachineImageResource]'),
-                    (VirtualMachineImagesOperations.list_skus, '[VirtualMachineImageResource]'),
-                ])
+                                "image",
+                                "virtual_machine_images",
+                                _compute_client_factory,
+                                [
+                                    (VirtualMachineImagesOperations.get, 'VirtualMachineImage'),
+                                    (VirtualMachineImagesOperations.list, '[VirtualMachineImageResource]'),
+                                    (VirtualMachineImagesOperations.list_offers, '[VirtualMachineImageResource]'),
+                                    (VirtualMachineImagesOperations.list_publishers, '[VirtualMachineImageResource]'),
+                                    (VirtualMachineImagesOperations.list_skus, '[VirtualMachineImageResource]'),
+                                ])
 
 build_operation("vm",
-                "usage",
-                "usage",
-                _compute_client_factory,
-                [
-                    (UsageOperations.list, '[Usage]'),
-                ])
+                                "usage",
+                                "usage",
+                                _compute_client_factory,
+                                [
+                                    (UsageOperations.list, '[Usage]'),
+                                ])
 
 build_operation("vm",
-                "size",
-                "virtual_machine_sizes",
-                _compute_client_factory,
-                [
-                    (VirtualMachineSizesOperations.list, '[VirtualMachineSize]'),
-                ])
+                                "size",
+                                "virtual_machine_sizes",
+                                _compute_client_factory,
+                                [
+                                    (VirtualMachineSizesOperations.list, '[VirtualMachineSize]'),
+                                ])
 
-<<<<<<< HEAD
-_auto_command.operation_builder("vm",
+build_operation("vm",
                                 "",
                                 "virtual_machines",
                                 _compute_client_factory,
@@ -91,57 +90,39 @@
                                     (VirtualMachinesOperations.list_available_sizes, '[VirtualMachineSize]'),
                                     (VirtualMachinesOperations.power_off, None),
                                     (VirtualMachinesOperations.restart, None),
-                                    (VirtualMachinesOperations.start, _auto_command.LongRunningOperation('Starting VM', 'VM Started')),
+                    (VirtualMachinesOperations.start, LongRunningOperation(L('Starting VM'), L('VM Started'))),
                                 ])
-=======
-build_operation("vm",
-                "",
-                "virtual_machines",
-                _compute_client_factory,
-                [
-                    (VirtualMachinesOperations.delete, None),
-                    (VirtualMachinesOperations.deallocate, None),
-                    (VirtualMachinesOperations.generalize, None),
-                    (VirtualMachinesOperations.get, 'VirtualMachine'),
-                    (VirtualMachinesOperations.list, '[VirtualMachine]'),
-                    (VirtualMachinesOperations.list_all, '[VirtualMachine]'),
-                    (VirtualMachinesOperations.list_available_sizes, '[VirtualMachineSize]'),
-                    (VirtualMachinesOperations.power_off, None),
-                    (VirtualMachinesOperations.restart, None),
-                    (VirtualMachinesOperations.start, LongRunningOperation(L('Starting VM'), L('VM Started'))),
-                ])
->>>>>>> 4c6afc56
 
 build_operation("vm",
-                "scaleset",
-                "virtual_machine_scale_sets",
-                _compute_client_factory,
-                [
-                    (VirtualMachineScaleSetsOperations.deallocate, None),
-                    (VirtualMachineScaleSetsOperations.delete, None),
-                    (VirtualMachineScaleSetsOperations.get, 'VirtualMachineScaleSet'),
-                    (VirtualMachineScaleSetsOperations.delete_instances, None),
-                    (VirtualMachineScaleSetsOperations.get_instance_view, 'VirtualMachineScaleSetInstanceView'),
-                    (VirtualMachineScaleSetsOperations.list, '[VirtualMachineScaleSet]'),
-                    (VirtualMachineScaleSetsOperations.list_all, '[VirtualMachineScaleSet]'),
-                    (VirtualMachineScaleSetsOperations.list_skus, '[VirtualMachineScaleSet]'),
-                    (VirtualMachineScaleSetsOperations.power_off, None),
-                    (VirtualMachineScaleSetsOperations.restart, None),
-                    (VirtualMachineScaleSetsOperations.start, None),
-                    (VirtualMachineScaleSetsOperations.update_instances, None),
-                ])
+                                "scaleset",
+                                "virtual_machine_scale_sets",
+                                _compute_client_factory,
+                                [
+                                    (VirtualMachineScaleSetsOperations.deallocate, None),
+                                    (VirtualMachineScaleSetsOperations.delete, None),
+                                    (VirtualMachineScaleSetsOperations.get, 'VirtualMachineScaleSet'),
+                                    (VirtualMachineScaleSetsOperations.delete_instances, None),
+                                    (VirtualMachineScaleSetsOperations.get_instance_view, 'VirtualMachineScaleSetInstanceView'),
+                                    (VirtualMachineScaleSetsOperations.list, '[VirtualMachineScaleSet]'),
+                                    (VirtualMachineScaleSetsOperations.list_all, '[VirtualMachineScaleSet]'),
+                                    (VirtualMachineScaleSetsOperations.list_skus, '[VirtualMachineScaleSet]'),
+                                    (VirtualMachineScaleSetsOperations.power_off, None),
+                                    (VirtualMachineScaleSetsOperations.restart, None),
+                                    (VirtualMachineScaleSetsOperations.start, None),
+                                    (VirtualMachineScaleSetsOperations.update_instances, None),
+                                ])
 
 build_operation("vm",
-                "vmscaleset",
-                "virtual_machine_scale_set_vms",
-                _compute_client_factory,
-                [
-                    (VirtualMachineScaleSetVMsOperations.deallocate, None),
-                    (VirtualMachineScaleSetVMsOperations.delete, None),
-                    (VirtualMachineScaleSetVMsOperations.get, None),
-                    (VirtualMachineScaleSetVMsOperations.get_instance_view, 'VirtualMachineScaleSetVMInstanceView'),
-                    (VirtualMachineScaleSetVMsOperations.list, '[VirtualMachineScaleSetVM]'),
-                    (VirtualMachineScaleSetVMsOperations.power_off, None),
-                    (VirtualMachineScaleSetVMsOperations.restart, None),
-                    (VirtualMachineScaleSetVMsOperations.start, None),
-                ])+                                "vmscaleset",
+                                "virtual_machine_scale_set_vms",
+                                _compute_client_factory,
+                                [
+                                    (VirtualMachineScaleSetVMsOperations.deallocate, None),
+                                    (VirtualMachineScaleSetVMsOperations.delete, None),
+                                    (VirtualMachineScaleSetVMsOperations.get, None),
+                                    (VirtualMachineScaleSetVMsOperations.get_instance_view, 'VirtualMachineScaleSetVMInstanceView'),
+                                    (VirtualMachineScaleSetVMsOperations.list, '[VirtualMachineScaleSetVM]'),
+                                    (VirtualMachineScaleSetVMsOperations.power_off, None),
+                                    (VirtualMachineScaleSetVMsOperations.restart, None),
+                                    (VirtualMachineScaleSetVMsOperations.start, None),
+                                ])