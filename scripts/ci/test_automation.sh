#!/usr/bin/env bash

set -e

. $(cd $(dirname $0); pwd)/artifacts.sh

ls -la $share_folder/build

ALL_MODULES=`find $share_folder/build/ -name "*.whl"`

pip install -qqq -e ./tools
pip install -qqq coverage codecov
<<<<<<< HEAD

# remove this before integrate back to public
pip install -qqq ./privates/azure_mgmt_containerservice-2.0.0-py2.py3-none-any.whl

pip install -qqq azure-cli-fulltest -f $share_folder/build
=======
pip install -qqq $ALL_MODULES
>>>>>>> 30c98a75

echo '=== List installed packages'
pip freeze

echo '=== Begin testing'
coverage run -m automation.tests.run --parallel --ci
coverage combine
codecov<|MERGE_RESOLUTION|>--- conflicted
+++ resolved
@@ -10,15 +10,11 @@
 
 pip install -qqq -e ./tools
 pip install -qqq coverage codecov
-<<<<<<< HEAD
 
 # remove this before integrate back to public
 pip install -qqq ./privates/azure_mgmt_containerservice-2.0.0-py2.py3-none-any.whl
 
-pip install -qqq azure-cli-fulltest -f $share_folder/build
-=======
 pip install -qqq $ALL_MODULES
->>>>>>> 30c98a75
 
 echo '=== List installed packages'
 pip freeze
